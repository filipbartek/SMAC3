--- conflicted
+++ resolved
@@ -197,8 +197,8 @@
         # clean up (at least whats not cleaned up by tearDown)
         shutil.rmtree(smac.output_dir + '.OLD.OLD')
         shutil.rmtree(smac.output_dir + '.OLD')
-<<<<<<< HEAD
-        shutil.rmtree(smac.output_dir)
+        # This is done by teardown!
+        #shutil.rmtree(smac.output_dir)
         shutil.rmtree(smac4.output_dir)
 
     def test_no_output(self):
@@ -211,9 +211,4 @@
         }
         scen1 = Scenario(test_scenario_dict)
         smac = SMAC(scenario=scen1, run_id=1)
-        self.assertFalse(os.path.isdir(smac.output_dir))
-=======
-        # This is done by teardown!
-        #shutil.rmtree(smac.output_dir)
-        shutil.rmtree(smac4.output_dir)
->>>>>>> 2d39cafb
+        self.assertFalse(os.path.isdir(smac.output_dir))