--- conflicted
+++ resolved
@@ -232,32 +232,6 @@
                           help="If true, *SMAC* will abort if the first run of "
                                "the target algorithm crashes. Default: true.",
                           default='1', callback=_is_truthy)
-<<<<<<< HEAD
-=======
-        self.add_argument(name='algo', help=None, dest='ta',
-                          callback=shlex.split)
-        self.add_argument(name='execdir', default='.', help=None)
-        self.add_argument(name='deterministic', default='0', help=None,
-                          callback=_is_truthy)
-        self.add_argument(name='intensification_percentage', default=0.5,
-                          help=None, callback=float)
-        self.add_argument(name='paramfile', help=None, dest='pcs_fn',
-                          mutually_exclusive_group='cs')
-        self.add_argument(name='run_obj', help=None, default='runtime')
-        self.add_argument(name='overall_obj', help=None, default='par10')
-        self.add_argument(name='cost_for_crash', default=float(MAXINT),
-                          help="Defines the cost-value for crashed runs "
-                               "on scenarios with quality as run-obj.",
-                          callback=float)
-        self.add_argument(name='cutoff_time', help=None, default=None,
-                          dest='cutoff', callback=float)
-        self.add_argument(name='memory_limit', help=None)
-        self.add_argument(name='tuner-timeout', help=None, default=numpy.inf,
-                          dest='algo_runs_timelimit',
-                          callback=float)
-        self.add_argument(name='wallclock_limit', help=None, default=numpy.inf,
-                          callback=float)
->>>>>>> 47b95b31
         self.add_argument(name='always_race_default', 
                           help="Race new incumbents always against default configuration", 
                           default=False,
