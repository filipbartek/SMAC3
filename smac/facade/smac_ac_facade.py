--- conflicted
+++ resolved
@@ -413,36 +413,6 @@
                              "the scenario must be the same, but are '%s' and "
                              "'%s'" % (tae_runner_instance.run_obj, scenario.run_obj))  # type: ignore[union-attr] # noqa F821
 
-<<<<<<< HEAD
-        # initialize intensification
-        intensifier_def_kwargs = {
-            'stats': self.stats,
-            'traj_logger': traj_logger,
-            'rng': rng,
-            'instances': scenario.train_insts,  # type: ignore[attr-defined] # noqa F821
-            'cutoff': scenario.cutoff,  # type: ignore[attr-defined] # noqa F821
-            'deterministic': scenario.deterministic,  # type: ignore[attr-defined] # noqa F821
-            'run_obj_time': scenario.run_obj == "runtime",  # type: ignore[attr-defined] # noqa F821
-            'instance_specifics': scenario.instance_specific,  # type: ignore[attr-defined] # noqa F821
-            'adaptive_capping_slackfactor': scenario.intens_adaptive_capping_slackfactor,  # type: ignore[attr-defined] # noqa F821
-            'min_chall': scenario.intens_min_chall  # type: ignore[attr-defined] # noqa F821
-        }
-
-        if intensifier is None:
-            intensifier = Intensifier
-
-        if isinstance(intensifier, Intensifier) \
-                or (intensifier is not None and inspect.isclass(intensifier) and issubclass(intensifier, Intensifier)):
-            intensifier_def_kwargs['always_race_against'] = scenario.cs.get_default_configuration()  # type: ignore[attr-defined] # noqa F821
-            intensifier_def_kwargs['use_ta_time_bound'] = scenario.use_ta_time  # type: ignore[attr-defined] # noqa F821
-            intensifier_def_kwargs['minR'] = scenario.minR  # type: ignore[attr-defined] # noqa F821
-            intensifier_def_kwargs['maxR'] = scenario.maxR  # type: ignore[attr-defined] # noqa F821
-        if intensifier_kwargs is not None:
-            intensifier_def_kwargs.update(intensifier_kwargs)
-
-        assert intensifier is not None
-        if inspect.isclass(intensifier):
-=======
         if intensifier is None:
             intensifier = Intensifier
 
@@ -472,7 +442,6 @@
             if intensifier_kwargs is not None:
                 intensifier_def_kwargs.update(intensifier_kwargs)
 
->>>>>>> c0a3af77
             intensifier_instance = intensifier(**intensifier_def_kwargs)  # type: ignore[arg-type] # noqa F821
         else:
             raise TypeError(
