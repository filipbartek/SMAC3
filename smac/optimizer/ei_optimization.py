import abc
import copy
import itertools
import logging
import time
import numpy as np
from tqdm import tqdm

from typing import List, Union, Tuple, Optional, Set, Iterator, Callable

from smac.configspace import (
    get_one_exchange_neighbourhood,
    Configuration,
    ConfigurationSpace,
    convert_configurations_to_array,
    ForbiddenValueError,
)
from smac.runhistory.runhistory import RunHistory
from smac.stats.stats import Stats
from smac.optimizer.acquisition import AbstractAcquisitionFunction
from smac.optimizer.random_configuration_chooser import ChooserNoCoolDown, RandomConfigurationChooser

__author__ = "Aaron Klein, Marius Lindauer"
__copyright__ = "Copyright 2015, ML4AAD"
__license__ = "3-clause BSD"
__maintainer__ = "Aaron Klein"
__email__ = "kleinaa@cs.uni-freiburg.de"
__version__ = "0.0.1"


class AcquisitionFunctionMaximizer(object, metaclass=abc.ABCMeta):
    """Abstract class for acquisition maximization.

    In order to use this class it has to be subclassed and the method
    ``_maximize`` must be implemented.

    Parameters
    ----------
    acquisition_function : ~smac.optimizer.acquisition.AbstractAcquisitionFunction

    config_space : ~smac.configspace.ConfigurationSpace

    rng : np.random.RandomState or int, optional
    """

    def __init__(
            self,
            acquisition_function: AbstractAcquisitionFunction,
            config_space: ConfigurationSpace,
            rng: Union[bool, np.random.RandomState] = None,
    ):
        self.logger = logging.getLogger(
            self.__module__ + "." + self.__class__.__name__
        )
        self.acquisition_function = acquisition_function
        self.config_space = config_space

        if rng is None:
            self.logger.debug('no rng given, using default seed of 1')
            self.rng = np.random.RandomState(seed=1)
        else:
            self.rng = rng

    def maximize(
        self,
        runhistory: RunHistory,
        stats: Stats,
        num_points: int,
        random_configuration_chooser: Optional[RandomConfigurationChooser] = None,
    ) -> Iterator[Configuration]:
        """Maximize acquisition function using ``_maximize``.

        Parameters
        ----------
        runhistory: ~smac.runhistory.runhistory.RunHistory
            runhistory object
        stats: ~smac.stats.stats.Stats
            current stats object
        num_points: int
            number of points to be sampled
        random_configuration_chooser: ~smac.optimizer.random_configuration_chooser.RandomConfigurationChooser, optional
            part of the returned ChallengerList such
            that we can interleave random configurations
            by a scheme defined by the random_configuration_chooser;
            random_configuration_chooser.next_smbo_iteration()
            is called at the end of this function

        Returns
        -------
        iterable
            An iterable consisting of :class:`smac.configspace.Configuration`.
        """
        def next_configs_by_acq_value() -> List[Configuration]:
            return [t[1] for t in self._maximize(runhistory, stats, num_points)]

        challengers = ChallengerList(next_configs_by_acq_value,
                                     self.config_space,
                                     random_configuration_chooser)

        if random_configuration_chooser is not None:
            random_configuration_chooser.next_smbo_iteration()
        return challengers

    @abc.abstractmethod
    def _maximize(
            self,
            runhistory: RunHistory,
            stats: Stats,
            num_points: int,
    ) -> List[Tuple[float, Configuration]]:
        """Implements acquisition function maximization.

        In contrast to ``maximize``, this method returns an iterable of tuples,
        consisting of the acquisition function value and the configuration. This
        allows to plug together different acquisition function maximizers.

        Parameters
        ----------
        runhistory: ~smac.runhistory.runhistory.RunHistory
            runhistory object
        stats: ~smac.stats.stats.Stats
            current stats object
        num_points: int
            number of points to be sampled

        Returns
        -------
        iterable
            An iterable consistng of
            tuple(acqusition_value, :class:`smac.configspace.Configuration`).
        """
        raise NotImplementedError()

    def _sort_configs_by_acq_value(
            self,
            configs: List[Configuration]
    ) -> List[Tuple[float, Configuration]]:
        """Sort the given configurations by acquisition value

        Parameters
        ----------
        configs : list(Configuration)

        Returns
        -------
        list: (acquisition value, Candidate solutions),
                ordered by their acquisition function value
        """

        acq_values = self.acquisition_function(configs)

        # From here
        # http://stackoverflow.com/questions/20197990/how-to-make-argsort-result-to-be-random-between-equal-values
        random = self.rng.rand(len(acq_values))
        # Last column is primary sort key!
        indices = np.lexsort((random.flatten(), acq_values.flatten()))

        # Cannot use zip here because the indices array cannot index the
        # rand_configs list, because the second is a pure python list
        return [(acq_values[ind][0], configs[ind]) for ind in indices[::-1]]


class LocalSearch(AcquisitionFunctionMaximizer):

    """Implementation of SMAC's local search.

    Parameters
    ----------
    acquisition_function : ~smac.optimizer.acquisition.AbstractAcquisitionFunction

    config_space : ~smac.configspace.ConfigurationSpace

    rng : np.random.RandomState or int, optional

    max_steps: int
        Maximum number of iterations that the local search will perform

    n_steps_plateau_walk: int
        number of steps during a plateau walk before local search terminates

    vectorization_min_obtain : int
        Minimal number of neighbors to obtain at once for each local search for vectorized calls. Can be tuned to
        reduce the overhead of SMAC

    vectorization_max_obtain : int
        Maximal number of neighbors to obtain at once for each local search for vectorized calls. Can be tuned to
        reduce the overhead of SMAC

    """

    def __init__(
            self,
            acquisition_function: AbstractAcquisitionFunction,
            config_space: ConfigurationSpace,
            rng: Union[bool, np.random.RandomState] = None,
            max_steps: Optional[int] = None,
            n_steps_plateau_walk: int = 10,
            vectorization_min_obtain: int = 2,
            vectorization_max_obtain: int = 64,
    ):
        super().__init__(acquisition_function, config_space, rng)
        self.max_steps = max_steps
        self.n_steps_plateau_walk = n_steps_plateau_walk
        self.vectorization_min_obtain = vectorization_min_obtain
        self.vectorization_max_obtain = vectorization_max_obtain

    def _maximize(
            self,
            runhistory: RunHistory,
            stats: Stats,
            num_points: int,
            additional_start_points: Optional[List[Tuple[float, Configuration]]] = None,
    ) -> List[Tuple[float, Configuration]]:
        """Starts a local search from the given startpoint and quits
        if either the max number of steps is reached or no neighbor
        with an higher improvement was found.

        Parameters
        ----------
        runhistory: ~smac.runhistory.runhistory.RunHistory
            runhistory object
        stats: ~smac.stats.stats.Stats
            current stats object
        num_points: int
            number of points to be sampled
        additional_start_points : Optional[List[Tuple[float, Configuration]]]
            Additional start point

        Returns
        -------
        List
        """

        init_points = self._get_initial_points(num_points, runhistory, additional_start_points)
        configs_acq = self._do_search(init_points)

        # shuffle for random tie-break
        self.rng.shuffle(configs_acq)

        # sort according to acq value
        configs_acq.sort(reverse=True, key=lambda x: x[0])
        for _, inc in configs_acq:
            inc.origin = 'Local Search'

        return configs_acq

    def _get_initial_points(
        self,
        num_points: int,
        runhistory: RunHistory,
        additional_start_points: Optional[List[Tuple[float, Configuration]]],
    ) -> List[Configuration]:

        if runhistory.empty():
            init_points = self.config_space.sample_configuration(size=num_points)
        else:
            # initiate local search
            configs_previous_runs = runhistory.get_all_configs()

            # configurations with the highest previous EI
            configs_previous_runs_sorted = self._sort_configs_by_acq_value(configs_previous_runs)
            configs_previous_runs_sorted = [conf[1] for conf in configs_previous_runs_sorted[:num_points]]

            # configurations with the lowest predictive cost, check for None to make unit tests work
            if self.acquisition_function.model is not None:
                conf_array = convert_configurations_to_array(configs_previous_runs)
                costs = self.acquisition_function.model.predict_marginalized_over_instances(conf_array)[0]
                assert len(conf_array) == len(costs), (conf_array.shape, costs.shape)

                # In case of the predictive model returning the prediction for more than one objective per configuration
                # (for example multi-objective or EIPS) it is not immediately clear how to sort according to the cost
                # of a configuration. Therefore, we simply follow the ParEGO approach and use a random scalarization.
                if len(costs.shape) == 2 and costs.shape[1] > 1:
                    weights = np.array([self.rng.rand() for _ in range(costs.shape[1])])
                    weights = weights / np.sum(weights)
                    costs = costs @ weights

                # From here
                # http://stackoverflow.com/questions/20197990/how-to-make-argsort-result-to-be-random-between-equal-values
                random = self.rng.rand(len(costs))
                # Last column is primary sort key!
                indices = np.lexsort((random.flatten(), costs.flatten()))

                # Cannot use zip here because the indices array cannot index the
                # rand_configs list, because the second is a pure python list
                configs_previous_runs_sorted_by_cost = [configs_previous_runs[ind] for ind in indices][:num_points]
            else:
                configs_previous_runs_sorted_by_cost = []

            if additional_start_points is not None:
                additional_start_points = [asp[1] for asp in additional_start_points[:num_points]]
            else:
                additional_start_points = []

            init_points = []
            init_points_as_set = set()  # type: Set[Configuration]
            for cand in itertools.chain(
                configs_previous_runs_sorted,
                configs_previous_runs_sorted_by_cost,
                additional_start_points,
            ):
                if cand not in init_points_as_set:
                    init_points.append(cand)
                    init_points_as_set.add(cand)

        return init_points

    def _do_search(
            self,
            start_points: List[Configuration],
    ) -> List[Tuple[float, Configuration]]:

        # Gather data strucuture for starting points
        if isinstance(start_points, Configuration):
            start_points = [start_points]
        candidates = start_points
        # Compute the acquisition value of the candidates
        num_candidates = len(candidates)
        acq_val_candidates = self.acquisition_function(candidates)
        if num_candidates == 1:
            acq_val_candidates = [acq_val_candidates[0][0]]
        else:
            acq_val_candidates = [a[0] for a in acq_val_candidates]

        # Set up additional variables required to do vectorized local search:
        # whether the i-th local search is still running
        active = [True] * num_candidates
        # number of plateau walks of the i-th local search. Reaching the maximum number is the stopping criterion of
        # the local search.
        n_no_plateau_walk = [0] * num_candidates
        # tracking the number of steps for logging purposes
        local_search_steps = [0] * num_candidates
        # tracking the number of neighbors looked at for logging purposes
        neighbors_looked_at = [0] * num_candidates
        # tracking the number of neighbors generated for logging purposse
        neighbors_generated = [0] * num_candidates
        # how many neighbors were obtained for the i-th local search. Important to map the individual acquisition
        # function values to the correct local search run
        obtain_n = [self.vectorization_min_obtain] * num_candidates
        # Tracking the time it takes to compute the acquisition function
        times = []

        # Set up the neighborhood generators
        neighborhood_iterators = []
        for i, inc in enumerate(candidates):
            neighborhood_iterators.append(get_one_exchange_neighbourhood(
                inc, seed=self.rng.randint(low=0, high=100000)))
            local_search_steps[i] += 1
        # Keeping track of configurations with equal acquisition value for plateau walking
        neighbors_w_equal_acq = [[] for _ in range(num_candidates)]  # type: List[List[Configuration]]

        num_iters = 0
        t = tqdm(desc='Local search')
        while np.any(active):

            num_iters += 1
            # Whether the i-th local search improved. When a new neighborhood is generated, this is used to determine
            # whether a step was made (improvement) or not (iterator exhausted)
            improved = [False] * num_candidates
            # Used to request a new neighborhood for the candidates of the i-th local search
            new_neighborhood = [False] * num_candidates

            # gather all neighbors
            neighbors = []
            for i, neighborhood_iterator in enumerate(neighborhood_iterators):
                if active[i]:
                    neighbors_for_i = []
                    for j in range(obtain_n[i]):
                        try:
                            n = next(neighborhood_iterator)
                            neighbors_generated[i] += 1
                            neighbors_for_i.append(n)
                        except ValueError as e:
<<<<<<< HEAD
                            # `neighborhood_iterator` raises `ValueError` with some probability when it reaches an invalid configuration.
=======
                            # `neighborhood_iterator` raises `ValueError` with some probability when it reaches
                            # an invalid configuration.
>>>>>>> 45daebb7
                            self.logger.debug(e)
                            new_neighborhood[i] = True
                        except StopIteration:
                            new_neighborhood[i] = True
                            break
                    obtain_n[i] = len(neighbors_for_i)
                    neighbors.extend(neighbors_for_i)
            assert sum(n for i, n in enumerate(obtain_n) if active[i]) == len(neighbors)

            if len(neighbors) != 0:
                start_time = time.time()
                acq_val = self.acquisition_function(neighbors)
                end_time = time.time()
                times.append(end_time - start_time)
                if np.ndim(acq_val.shape) == 0:
                    acq_val = [acq_val]

                # Comparing the acquisition function of the neighbors with the acquisition value of the candidate
                acq_index = 0
                # Iterating the all i local searches
                for i in range(num_candidates):
                    if not active[i]:
                        continue
                    # And for each local search we know how many neighbors we obtained
                    for j in range(obtain_n[i]):
                        # The next line is only true if there was an improvement and we basically need to iterate to
                        # the i+1-th local search
                        if improved[i]:
                            acq_index += 1
                        else:
                            neighbors_looked_at[i] += 1

                            # Found a better configuration
                            if acq_val[acq_index] > acq_val_candidates[i]:
                                is_valid = False
                                try:
                                    neighbors[acq_index].is_valid_configuration()
                                    is_valid = True
                                except (ValueError, ForbiddenValueError) as e:
                                    self.logger.debug("Local search %d: %s", i, e)
                                if is_valid:
                                    self.logger.debug(
                                        "Local search %d: Switch to one of the neighbors (after %d configurations).",
                                        i,
                                        neighbors_looked_at[i],
                                    )
                                    candidates[i] = neighbors[acq_index]
                                    acq_val_candidates[i] = acq_val[acq_index]
                                    new_neighborhood[i] = True
                                    improved[i] = True
                                    local_search_steps[i] += 1
                                    neighbors_w_equal_acq[i] = []
                                    obtain_n[i] = 1
                            # Found an equally well performing configuration, keeping it for plateau walking
                            elif acq_val[acq_index] == acq_val_candidates[i]:
                                neighbors_w_equal_acq[i].append(neighbors[acq_index])

                            acq_index += 1

            # Now we check whether we need to create new neighborhoods and whether we need to increase the number of
            # plateau walks for one of the local searches. Also disables local searches if the number of plateau walks
            # is reached (and all being switched off is the termination criterion).
            for i in range(num_candidates):
                if not active[i]:
                    continue
                if obtain_n[i] == 0 or improved[i]:
                    obtain_n[i] = 2
                else:
                    obtain_n[i] = obtain_n[i] * 2
                    obtain_n[i] = min(obtain_n[i], self.vectorization_max_obtain)
                if new_neighborhood[i]:
                    if not improved[i] and n_no_plateau_walk[i] < self.n_steps_plateau_walk:
                        if len(neighbors_w_equal_acq[i]) != 0:
                            candidates[i] = neighbors_w_equal_acq[i][0]
                            neighbors_w_equal_acq[i] = []
                        n_no_plateau_walk[i] += 1
                    if n_no_plateau_walk[i] >= self.n_steps_plateau_walk:
                        active[i] = False
                        continue

                    neighborhood_iterators[i] = get_one_exchange_neighbourhood(
                        candidates[i], seed=self.rng.randint(low=0, high=100000),
                    )

            t.update()
            t.set_postfix({
                'candidates': num_candidates,
                'active': np.count_nonzero(active),
                'plateau': sum(1 for i, x in enumerate(n_no_plateau_walk) if x > 0 and active[i]),
                'improved': np.count_nonzero(improved),
                'neighbors': len(neighbors)
            })

        self.logger.debug(
            "Local searches took %s steps and looked at %s configurations. Computing the acquisition function in "
            "vectorized for took %f seconds on average.",
            local_search_steps, neighbors_looked_at, np.mean(times),
        )

        return [(a, i) for a, i in zip(acq_val_candidates, candidates)]


class DiffOpt(AcquisitionFunctionMaximizer):
    """Get candidate solutions via DifferentialEvolutionSolvers.

    Parameters
    ----------
    acquisition_function : ~smac.optimizer.acquisition.AbstractAcquisitionFunction

    config_space : ~smac.configspace.ConfigurationSpace

    rng : np.random.RandomState or int, optional
    """

    def _maximize(
            self,
            runhistory: RunHistory,
            stats: Stats,
            num_points: int,
            _sorted: bool = False,
    ) -> List[Tuple[float, Configuration]]:
        """DifferentialEvolutionSolver

        Parameters
        ----------
        runhistory: ~smac.runhistory.runhistory.RunHistory
            runhistory object
        stats: ~smac.stats.stats.Stats
            current stats object
        num_points: int
            number of points to be sampled
        _sorted: bool
            whether random configurations are sorted according to acquisition function

        Returns
        -------
        iterable
            An iterable consistng of
            tuple(acqusition_value, :class:`smac.configspace.Configuration`).
        """

        from scipy.optimize._differentialevolution import DifferentialEvolutionSolver
        configs = []

        def func(x: np.ndarray) -> np.ndarray:
            return -self.acquisition_function([Configuration(self.config_space, vector=x)])

        ds = DifferentialEvolutionSolver(func,
                                         bounds=[[0, 1], [0, 1]],
                                         args=(),
                                         strategy='best1bin',
                                         maxiter=1000,
                                         popsize=50, tol=0.01,
                                         mutation=(0.5, 1),
                                         recombination=0.7,
                                         seed=self.rng.randint(1000),
                                         polish=True,
                                         callback=None,
                                         disp=False,
                                         init='latinhypercube',
                                         atol=0)

        _ = ds.solve()
        for pop, val in zip(ds.population, ds.population_energies):
            rc = Configuration(self.config_space, vector=pop)
            rc.origin = 'DifferentialEvolution'
            configs.append((-val, rc))

        configs.sort(key=lambda t: t[0])
        configs.reverse()
        return configs


class RandomSearch(AcquisitionFunctionMaximizer):
    """Get candidate solutions via random sampling of configurations.

    Parameters
    ----------
    acquisition_function : ~smac.optimizer.acquisition.AbstractAcquisitionFunction

    config_space : ~smac.configspace.ConfigurationSpace

    rng : np.random.RandomState or int, optional
    """

    def _maximize(
            self,
            runhistory: RunHistory,
            stats: Stats,
            num_points: int,
            _sorted: bool = False,
    ) -> List[Tuple[float, Configuration]]:
        """Randomly sampled configurations

        Parameters
        ----------
        runhistory: ~smac.runhistory.runhistory.RunHistory
            runhistory object
        stats: ~smac.stats.stats.Stats
            current stats object
        num_points: int
            number of points to be sampled
        _sorted: bool
            whether random configurations are sorted according to acquisition function

        Returns
        -------
        iterable
            An iterable consistng of
            tuple(acqusition_value, :class:`smac.configspace.Configuration`).
        """
        if num_points > 1:
            rand_configs = self.config_space.sample_configuration(
                size=num_points)
        else:
            rand_configs = [self.config_space.sample_configuration(size=1)]
        if _sorted:
            for i in range(len(rand_configs)):
                rand_configs[i].origin = 'Random Search (sorted)'
            return self._sort_configs_by_acq_value(rand_configs)
        else:
            for i in range(len(rand_configs)):
                rand_configs[i].origin = 'Random Search'
            return [(0, rand_configs[i]) for i in range(len(rand_configs))]


class LocalAndSortedRandomSearch(AcquisitionFunctionMaximizer):
    """Implements SMAC's default acquisition function optimization.

    This optimizer performs local search from the previous best points
    according, to the acquisition function, uses the acquisition function to
    sort randomly sampled configurations. Random configurations are
    interleaved by the main SMAC code.

    Parameters
    ----------
    acquisition_function : ~smac.optimizer.acquisition.AbstractAcquisitionFunction

    config_space : ~smac.configspace.ConfigurationSpace

    rng : np.random.RandomState or int, optional

    max_steps: int
        [LocalSearch] Maximum number of steps that the local search will perform

    n_steps_plateau_walk: int
        [LocalSearch] number of steps during a plateau walk before local search terminates

    n_sls_iterations: int
        [Local Search] number of local search iterations

    """
    def __init__(
            self,
            acquisition_function: AbstractAcquisitionFunction,
            config_space: ConfigurationSpace,
            rng: Union[bool, np.random.RandomState] = None,
            max_steps: Optional[int] = None,
            n_steps_plateau_walk: int = 10,
            n_sls_iterations: int = 10

    ):
        super().__init__(acquisition_function, config_space, rng)
        self.random_search = RandomSearch(
            acquisition_function=acquisition_function,
            config_space=config_space,
            rng=rng
        )
        self.local_search = LocalSearch(
            acquisition_function=acquisition_function,
            config_space=config_space,
            rng=rng,
            max_steps=max_steps,
            n_steps_plateau_walk=n_steps_plateau_walk
        )
        self.n_sls_iterations = n_sls_iterations

    def _maximize(
        self,
        runhistory: RunHistory,
        stats: Stats,
        num_points: int,
    ) -> List[Tuple[float, Configuration]]:

        # Get configurations sorted by EI
        next_configs_by_random_search_sorted = self.random_search._maximize(
            runhistory,
            stats,
            num_points,
            _sorted=True,
        )

        next_configs_by_local_search = self.local_search._maximize(
            runhistory, stats, self.n_sls_iterations, additional_start_points=next_configs_by_random_search_sorted,
        )

        # Having the configurations from random search, sorted by their
        # acquisition function value is important for the first few iterations
        # of SMAC. As long as the random forest predicts constant value, we
        # want to use only random configurations. Having them at the begging of
        # the list ensures this (even after adding the configurations by local
        # search, and then sorting them)
        next_configs_by_acq_value = (
            next_configs_by_random_search_sorted + next_configs_by_local_search
        )
        next_configs_by_acq_value.sort(reverse=True, key=lambda x: x[0])
        self.logger.debug(
            "First 5 acq func (origin) values of selected configurations: %s",
            str([[_[0], _[1].origin] for _ in next_configs_by_acq_value[:5]])
        )
        return next_configs_by_acq_value


class ChallengerList(Iterator):
    """Helper class to interleave random configurations in a list of challengers.

    Provides an iterator which returns a random configuration in each second
    iteration. Reduces time necessary to generate a list of new challengers
    as one does not need to sample several hundreds of random configurations
    in each iteration which are never looked at.

    Parameters
    ----------
    challenger_callback : Callable
        Callback function which returns a list of challengers (without interleaved random configurations, must a be a
        closure: https://www.programiz.com/python-programming/closure)

    configuration_space : ConfigurationSpace
        ConfigurationSpace from which to sample new random configurations.
    """

    def __init__(
        self,
        challenger_callback: Callable,
        configuration_space: ConfigurationSpace,
        random_configuration_chooser: Optional[RandomConfigurationChooser] = ChooserNoCoolDown(2.0),
    ):
        self.challengers_callback = challenger_callback
        self.challengers = None  # type: Optional[List[Configuration]]
        self.configuration_space = configuration_space
        self._index = 0
        self._iteration = 1  # 1-based to prevent from starting with a random configuration
        self.random_configuration_chooser = random_configuration_chooser

    def __next__(self) -> Configuration:
        if self.challengers is not None and self._index == len(self.challengers):
            raise StopIteration
        elif self.random_configuration_chooser is None:
            if self.challengers is None:
                self.challengers = self.challengers_callback()
            config = self.challengers[self._index]
            self._index += 1
            return config
        else:
            if self.random_configuration_chooser.check(self._iteration):
                config = self.configuration_space.sample_configuration()
                config.origin = 'Random Search'
            else:
                if self.challengers is None:
                    self.challengers = self.challengers_callback()
                config = self.challengers[self._index]
                self._index += 1
            self._iteration += 1
            return config

    def __len__(self) -> int:
        if self.challengers is None:
            self.challengers = self.challengers_callback()
        return len(self.challengers) - self._index


class FixedSet(AcquisitionFunctionMaximizer):

    def __init__(
        self,
        configurations: List[Configuration],
        acquisition_function: AbstractAcquisitionFunction,
        config_space: ConfigurationSpace,
        rng: Union[bool, np.random.RandomState] = None
    ):
        """
        Maximize the acquisition function over a finite list of configurations.

        Parameters
        ----------
        configurations : List[~smac.configspace.Configuration]
            Candidate configurations
        acquisition_function : ~smac.optimizer.acquisition.AbstractAcquisitionFunction

        config_space : ~smac.configspace.ConfigurationSpace

        rng : np.random.RandomState or int, optional
        """
        super().__init__(acquisition_function=acquisition_function, config_space=config_space, rng=rng)
        self.configurations = configurations

    def _maximize(
        self,
        runhistory: RunHistory,
        stats: Stats,
        num_points: int,
    ) -> List[Tuple[float, Configuration]]:
        configurations = copy.deepcopy(self.configurations)
        for config in configurations:
            config.origin = 'Fixed Set'
        return self._sort_configs_by_acq_value(configurations)<|MERGE_RESOLUTION|>--- conflicted
+++ resolved
@@ -371,12 +371,8 @@
                             neighbors_generated[i] += 1
                             neighbors_for_i.append(n)
                         except ValueError as e:
-<<<<<<< HEAD
-                            # `neighborhood_iterator` raises `ValueError` with some probability when it reaches an invalid configuration.
-=======
                             # `neighborhood_iterator` raises `ValueError` with some probability when it reaches
                             # an invalid configuration.
->>>>>>> 45daebb7
                             self.logger.debug(e)
                             new_neighborhood[i] = True
                         except StopIteration:
